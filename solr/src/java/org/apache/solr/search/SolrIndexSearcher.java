/**
 * Licensed to the Apache Software Foundation (ASF) under one or more
 * contributor license agreements.  See the NOTICE file distributed with
 * this work for additional information regarding copyright ownership.
 * The ASF licenses this file to You under the Apache License, Version 2.0
 * (the "License"); you may not use this file except in compliance with
 * the License.  You may obtain a copy of the License at
 *
 *     http://www.apache.org/licenses/LICENSE-2.0
 *
 * Unless required by applicable law or agreed to in writing, software
 * distributed under the License is distributed on an "AS IS" BASIS,
 * WITHOUT WARRANTIES OR CONDITIONS OF ANY KIND, either express or implied.
 * See the License for the specific language governing permissions and
 * limitations under the License.
 */

package org.apache.solr.search;

import org.apache.lucene.document.Document;
import org.apache.lucene.document.FieldSelector;
import org.apache.lucene.document.FieldSelectorResult;
import org.apache.lucene.index.*;
import org.apache.lucene.index.IndexReader.AtomicReaderContext;
import org.apache.lucene.search.*;
import org.apache.lucene.store.Directory;
import org.apache.lucene.store.FSDirectory;
import org.apache.lucene.util.Bits;
import org.apache.lucene.util.BytesRef;
import org.apache.lucene.util.OpenBitSet;
import org.apache.lucene.util.ReaderUtil;
import org.apache.solr.common.util.NamedList;
import org.apache.solr.common.util.SimpleOrderedMap;
import org.apache.solr.core.SolrConfig;
import org.apache.solr.core.SolrCore;
import org.apache.solr.core.SolrInfoMBean;
import org.apache.solr.request.UnInvertedField;
import org.apache.solr.schema.IndexSchema;
import org.apache.solr.schema.SchemaField;
import org.slf4j.Logger;
import org.slf4j.LoggerFactory;

import java.io.IOException;
import java.net.URL;
import java.util.*;
import java.util.concurrent.atomic.AtomicLong;


/**
 * SolrIndexSearcher adds schema awareness and caching functionality
 * over the lucene IndexSearcher.
 *
 * @version $Id$
 * @since solr 0.9
 */
public class SolrIndexSearcher extends IndexSearcher implements SolrInfoMBean {

  // These should *only* be used for debugging or monitoring purposes
  public static final AtomicLong numOpens = new AtomicLong();
  public static final AtomicLong numCloses = new AtomicLong();


  private static Logger log = LoggerFactory.getLogger(SolrIndexSearcher.class);
  private final SolrCore core;
  private final IndexSchema schema;
  private String indexDir;

  private final String name;
  private long openTime = System.currentTimeMillis();
  private long registerTime = 0;
  private long warmupTime = 0;
  private final IndexReader reader;
  private final boolean closeReader;

  public final MultiFields multiFields;
  public final ReaderUtil.Slice[] readerSubs;
  public final Fields[] fieldSubs;
  public final Bits[] deletedDocs;

  private final int queryResultWindowSize;
  private final int queryResultMaxDocsCached;
  private final boolean useFilterForSortedQuery;
  public final boolean enableLazyFieldLoading;
  
  private final boolean cachingEnabled;
  private final SolrCache<Query,DocSet> filterCache;
  private final SolrCache<QueryResultKey,DocList> queryResultCache;
  private final SolrCache<Integer,Document> documentCache;
  private final SolrCache<String,UnInvertedField> fieldValueCache;

  private final LuceneQueryOptimizer optimizer;
  
  // map of generic caches - not synchronized since it's read-only after the constructor.
  private final HashMap<String, SolrCache> cacheMap;
  private static final HashMap<String, SolrCache> noGenericCaches=new HashMap<String,SolrCache>(0);

  // list of all caches associated with this searcher.
  private final SolrCache[] cacheList;
  private static final SolrCache[] noCaches = new SolrCache[0];
  
  private final Collection<String> fieldNames;
  private Collection<String> storedHighlightFieldNames;


  /*
   * Creates a searcher searching the index in the provided directory. Note:
   * uses the main IndexReaderFactory for the specified SolrCore.
   * 
   * @see SolrCore#getMainIndexReaderFactory
   */
  public SolrIndexSearcher(SolrCore core, IndexSchema schema, String name,
      Directory directory, boolean enableCache) throws IOException {
    this(core, schema,name, core.getIndexReaderFactory().newReader(directory, false), true, enableCache);
  }
  
  /** Creates a searcher searching the index in the provided directory. */
  public SolrIndexSearcher(SolrCore core, IndexSchema schema, String name, Directory directory, boolean readOnly, boolean enableCache) throws IOException {
    this(core, schema,name, core.getIndexReaderFactory().newReader(directory, readOnly), true, enableCache);
  }

  /** Creates a searcher searching the provided index. */
  public SolrIndexSearcher(SolrCore core, IndexSchema schema, String name, IndexReader r, boolean enableCache) throws IOException {
    this(core, schema,name,r, false, enableCache);
  }


<<<<<<< HEAD
  public SolrIndexSearcher(SolrCore core, IndexSchema schema, String name, IndexReader r, boolean closeReader, boolean enableCache) throws IOException {
    super(wrap(r));
    this.reader = (SolrIndexReader)super.getIndexReader();
=======
  public SolrIndexSearcher(SolrCore core, IndexSchema schema, String name, IndexReader r, boolean closeReader, boolean enableCache) {
    super(r);
    this.reader = getIndexReader();
>>>>>>> 9be6dd6a
    this.core = core;
    this.schema = schema;
    this.name = "Searcher@" + Integer.toHexString(hashCode()) + (name!=null ? " "+name : "");
    log.info("Opening " + this.name);

<<<<<<< HEAD
    SolrIndexReader.setSearcher(reader, this);

    // set up MultiFields
    SolrIndexReader[] subReaders = reader.getLeafReaders();
    readerSubs = new ReaderUtil.Slice[subReaders.length];
    fieldSubs = new Fields[subReaders.length];
    deletedDocs = new Bits[subReaders.length];

    for (int i=0; i<subReaders.length; i++) {
      SolrIndexReader subReader = subReaders[i];
      readerSubs[i] = new ReaderUtil.Slice(subReader.getBase(), subReader.maxDoc(), i);
      fieldSubs[i] = MultiFields.getFields(subReader); // hopefully segment level
      deletedDocs[i] = MultiFields.getDeletedDocs(subReader); // hopefully segment level
    }
    multiFields = new MultiFields(fieldSubs, readerSubs);

=======
>>>>>>> 9be6dd6a
    if (r.directory() instanceof FSDirectory) {
      FSDirectory fsDirectory = (FSDirectory) r.directory();
      indexDir = fsDirectory.getDirectory().getAbsolutePath();
    }

    this.closeReader = closeReader;
    setSimilarity(schema.getSimilarity());

    SolrConfig solrConfig = core.getSolrConfig();
    queryResultWindowSize = solrConfig.queryResultWindowSize;
    queryResultMaxDocsCached = solrConfig.queryResultMaxDocsCached;
    useFilterForSortedQuery = solrConfig.useFilterForSortedQuery;
    enableLazyFieldLoading = solrConfig.enableLazyFieldLoading;
    
    cachingEnabled=enableCache;
    if (cachingEnabled) {
      ArrayList<SolrCache> clist = new ArrayList<SolrCache>();
      fieldValueCache = solrConfig.fieldValueCacheConfig==null ? null : solrConfig.fieldValueCacheConfig.newInstance();
      if (fieldValueCache!=null) clist.add(fieldValueCache);
      filterCache= solrConfig.filterCacheConfig==null ? null : solrConfig.filterCacheConfig.newInstance();
      if (filterCache!=null) clist.add(filterCache);
      queryResultCache = solrConfig.queryResultCacheConfig==null ? null : solrConfig.queryResultCacheConfig.newInstance();
      if (queryResultCache!=null) clist.add(queryResultCache);
      documentCache = solrConfig.documentCacheConfig==null ? null : solrConfig.documentCacheConfig.newInstance();
      if (documentCache!=null) clist.add(documentCache);

      if (solrConfig.userCacheConfigs == null) {
        cacheMap = noGenericCaches;
      } else {
        cacheMap = new HashMap<String,SolrCache>(solrConfig.userCacheConfigs.length);
        for (CacheConfig userCacheConfig : solrConfig.userCacheConfigs) {
          SolrCache cache = null;
          if (userCacheConfig != null) cache = userCacheConfig.newInstance();
          if (cache != null) {
            cacheMap.put(cache.name(), cache);
            clist.add(cache);
          }
        }
      }

      cacheList = clist.toArray(new SolrCache[clist.size()]);
    } else {
      filterCache=null;
      queryResultCache=null;
      documentCache=null;
      fieldValueCache=null;
      cacheMap = noGenericCaches;
      cacheList= noCaches;
    }
    optimizer = solrConfig.filtOptEnabled ? new LuceneQueryOptimizer(solrConfig.filtOptCacheSize,solrConfig.filtOptThreshold) : null;

    fieldNames = r.getFieldNames(IndexReader.FieldOption.ALL);

    // do this at the end since an exception in the constructor means we won't close    
    numOpens.incrementAndGet();
  }


  public String toString() {
    return name;
  }


  /** Register sub-objects such as caches
   */
  public void register() {
    // register self
    core.getInfoRegistry().put("searcher", this);
    core.getInfoRegistry().put(name, this);
    for (SolrCache cache : cacheList) {
      cache.setState(SolrCache.State.LIVE);
      core.getInfoRegistry().put(cache.name(), cache);
    }
    registerTime=System.currentTimeMillis();
  }

  /**
   * Free's resources associated with this searcher.
   *
   * In particular, the underlying reader and any cache's in use are closed.
   */
  public void close() throws IOException {
    if (cachingEnabled) {
      StringBuilder sb = new StringBuilder();
      sb.append("Closing ").append(name);
      for (SolrCache cache : cacheList) {
        sb.append("\n\t");
        sb.append(cache);
      }
      log.info(sb.toString());
    } else {
      log.debug("Closing " + name);
    }
    core.getInfoRegistry().remove(name);

    // super.close();
    // can't use super.close() since it just calls reader.close() and that may only be called once
    // per reader (even if incRef() was previously called).
    if (closeReader) reader.decRef();

    for (SolrCache cache : cacheList) {
      cache.close();
    }

    // do this at the end so it only gets done if there are no exceptions
    numCloses.incrementAndGet();
  }

  /** Direct access to the IndexSchema for use with this searcher */
  public IndexSchema getSchema() { return schema; }
  
  /**
   * Returns a collection of all field names the index reader knows about.
   */
  public Collection<String> getFieldNames() {
    return fieldNames;
  }

  /**
   * Returns a collection of the names of all stored fields which can be
   * highlighted the index reader knows about.
   */
  public Collection<String> getStoredHighlightFieldNames() {
    if (storedHighlightFieldNames == null) {
      storedHighlightFieldNames = new LinkedList<String>();
      for (String fieldName : fieldNames) {
        try {
          SchemaField field = schema.getField(fieldName);
          if (field.stored() &&
                  ((field.getType() instanceof org.apache.solr.schema.TextField) ||
                  (field.getType() instanceof org.apache.solr.schema.StrField))) {
            storedHighlightFieldNames.add(fieldName);
          }
        } catch (RuntimeException e) { // getField() throws a SolrException, but it arrives as a RuntimeException
            log.warn("Field \"" + fieldName + "\" found in index, but not defined in schema.");
        }
      }
    }
    return storedHighlightFieldNames;
  }
  //
  // Set default regenerators on filter and query caches if they don't have any
  //
  public static void initRegenerators(SolrConfig solrConfig) {
    if (solrConfig.fieldValueCacheConfig != null && solrConfig.fieldValueCacheConfig.getRegenerator() == null) {
      solrConfig.fieldValueCacheConfig.setRegenerator(
              new CacheRegenerator() {
                public boolean regenerateItem(SolrIndexSearcher newSearcher, SolrCache newCache, SolrCache oldCache, Object oldKey, Object oldVal) throws IOException {
                  if (oldVal instanceof UnInvertedField) {
                    UnInvertedField.getUnInvertedField((String)oldKey, newSearcher);
                  }
                  return true;
                }
              }
      );
    }

    if (solrConfig.filterCacheConfig != null && solrConfig.filterCacheConfig.getRegenerator() == null) {
      solrConfig.filterCacheConfig.setRegenerator(
              new CacheRegenerator() {
                public boolean regenerateItem(SolrIndexSearcher newSearcher, SolrCache newCache, SolrCache oldCache, Object oldKey, Object oldVal) throws IOException {
                  newSearcher.cacheDocSet((Query)oldKey, null, false);
                  return true;
                }
              }
      );
    }

    if (solrConfig.queryResultCacheConfig != null && solrConfig.queryResultCacheConfig.getRegenerator() == null) {
      final int queryResultWindowSize = solrConfig.queryResultWindowSize;
      solrConfig.queryResultCacheConfig.setRegenerator(
              new CacheRegenerator() {
                public boolean regenerateItem(SolrIndexSearcher newSearcher, SolrCache newCache, SolrCache oldCache, Object oldKey, Object oldVal) throws IOException {
                  QueryResultKey key = (QueryResultKey)oldKey;
                  int nDocs=1;
                  // request 1 doc and let caching round up to the next window size...
                  // unless the window size is <=1, in which case we will pick
                  // the minimum of the number of documents requested last time and
                  // a reasonable number such as 40.
                  // TODO: make more configurable later...

                  if (queryResultWindowSize<=1) {
                    DocList oldList = (DocList)oldVal;
                    int oldnDocs = oldList.offset() + oldList.size();
                    // 40 has factors of 2,4,5,10,20
                    nDocs = Math.min(oldnDocs,40);
                  }

                  int flags=NO_CHECK_QCACHE | key.nc_flags;
                  QueryCommand qc = new QueryCommand();
                  qc.setQuery(key.query)
                    .setFilterList(key.filters)
                    .setSort(key.sort)
                    .setLen(nDocs)
                    .setSupersetMaxDoc(nDocs)
                    .setFlags(flags);
                  QueryResult qr = new QueryResult();
                  newSearcher.getDocListC(qr,qc);
                  return true;
                }
              }
      );
    }
  }

  public QueryResult search(QueryResult qr, QueryCommand cmd) throws IOException {
    getDocListC(qr,cmd);
    return qr;
  }

//  public Hits search(Query query, Filter filter, Sort sort) throws IOException {
//    // todo - when Solr starts accepting filters, need to
//    // change this conditional check (filter!=null) and create a new filter
//    // that ANDs them together if it already exists.
//
//    if (optimizer==null || filter!=null || !(query instanceof BooleanQuery)
//    ) {
//      return super.search(query,filter,sort);
//    } else {
//      Query[] newQuery = new Query[1];
//      Filter[] newFilter = new Filter[1];
//      optimizer.optimize((BooleanQuery)query, this, 0, newQuery, newFilter);
//
//      return super.search(newQuery[0], newFilter[0], sort);
//    }
//  }

  /**
   * @return the indexDir on which this searcher is opened
   * @see org.apache.solr.search.SolrIndexSearcher#SolrIndexSearcher(org.apache.solr.core.SolrCore, org.apache.solr.schema.IndexSchema, String, String, boolean)
   */
  public String getIndexDir() {
    return indexDir;
  }

  /* ********************** Document retrieval *************************/
   
  /* Future optimizations (yonik)
   *
   * If no cache is present:
   *   - use NO_LOAD instead of LAZY_LOAD
   *   - use LOAD_AND_BREAK if a single field is begin retrieved
   */

  /**
   * FieldSelector which loads the specified fields, and load all other
   * field lazily.
   */
  static class SetNonLazyFieldSelector implements FieldSelector {
    private Set<String> fieldsToLoad;
    SetNonLazyFieldSelector(Set<String> toLoad) {
      fieldsToLoad = toLoad;
    }
    public FieldSelectorResult accept(String fieldName) { 
      if(fieldsToLoad.contains(fieldName))
        return FieldSelectorResult.LOAD; 
      else
        return FieldSelectorResult.LAZY_LOAD;
    }
  }

  /**
   * Retrieve the {@link Document} instance corresponding to the document id.
   */
  public Document doc(int i) throws IOException {
    return doc(i, (Set<String>)null);
  }

  /** Retrieve a {@link Document} using a {@link org.apache.lucene.document.FieldSelector}
   * This method does not currently use the Solr document cache.
   * 
   * @see IndexReader#document(int, FieldSelector) */
  public Document doc(int n, FieldSelector fieldSelector) throws IOException {
    return getIndexReader().document(n, fieldSelector);
  }

  /**
   * Retrieve the {@link Document} instance corresponding to the document id.
   *
   * Note: The document will have all fields accessable, but if a field
   * filter is provided, only the provided fields will be loaded (the 
   * remainder will be available lazily).
   */
  public Document doc(int i, Set<String> fields) throws IOException {
    
    Document d;
    if (documentCache != null) {
      d = documentCache.get(i);
      if (d!=null) return d;
    }

    if(!enableLazyFieldLoading || fields == null) {
      d = getIndexReader().document(i);
    } else {
      d = getIndexReader().document(i, 
             new SetNonLazyFieldSelector(fields));
    }

    if (documentCache != null) {
      documentCache.put(i, d);
    }

    return d;
  }

  /**
   * Takes a list of docs (the doc ids actually), and reads them into an array 
   * of Documents.
   */
  public void readDocs(Document[] docs, DocList ids) throws IOException {
    readDocs(docs, ids, null);
  }
  /**
   * Takes a list of docs (the doc ids actually) and a set of fields to load,
   * and reads them into an array of Documents.
   */
  public void readDocs(Document[] docs, DocList ids, Set<String> fields) throws IOException {
    DocIterator iter = ids.iterator();
    for (int i=0; i<docs.length; i++) {
      docs[i] = doc(iter.nextDoc(), fields);
    }
  }

  /* ********************** end document retrieval *************************/

  ////////////////////////////////////////////////////////////////////////////////
  ////////////////////////////////////////////////////////////////////////////////
  ////////////////////////////////////////////////////////////////////////////////

  /** expert: internal API, subject to change */
  public SolrCache<String,UnInvertedField> getFieldValueCache() {
    return fieldValueCache;
  }


  /**
   * Returns the first document number containing the term <code>t</code>
   * Returns -1 if no document was found.
   * This method is primarily intended for clients that want to fetch
   * documents using a unique identifier."
   * @param t
   * @return the first document number containing the term
   */
  public int getFirstMatch(Term t) throws IOException {
    SolrIndexReader[] subReaders = getReader().getLeafReaders();
    for (int i=0; i<subReaders.length; i++) {
      DocsEnum denum = MultiFields.getTermDocsEnum(subReaders[i], deletedDocs[i], t.field(), t.bytes());
      if (denum == null) continue;
      int id = denum.nextDoc();
      if (id != DocIdSetIterator.NO_MORE_DOCS) return id + subReaders[i].getBase();
    }
    return -1;
  }


  /**
   * Compute and cache the DocSet that matches a query.
   * The normal usage is expected to be cacheDocSet(myQuery, null,false)
   * meaning that Solr will determine if the Query warrants caching, and
   * if so, will compute the DocSet that matches the Query and cache it.
   * If the answer to the query is already cached, nothing further will be done.
   * <p>
   * If the optionalAnswer DocSet is provided, it should *not* be modified
   * after this call.
   *
   * @param query           the lucene query that will act as the key
   * @param optionalAnswer   the DocSet to be cached - if null, it will be computed.
   * @param mustCache        if true, a best effort will be made to cache this entry.
   *                         if false, heuristics may be used to determine if it should be cached.
   */
  public void cacheDocSet(Query query, DocSet optionalAnswer, boolean mustCache) throws IOException {
    // Even if the cache is null, still compute the DocSet as it may serve to warm the Lucene
    // or OS disk cache.
    if (optionalAnswer != null) {
      if (filterCache!=null) {
        filterCache.put(query,optionalAnswer);
      }
      return;
    }

    // Throw away the result, relying on the fact that getDocSet
    // will currently always cache what it found.  If getDocSet() starts
    // using heuristics about what to cache, and mustCache==true, (or if we
    // want this method to start using heuristics too) then
    // this needs to change.
    getDocSet(query);
  }

  /**
   * Returns the set of document ids matching a query.
   * This method is cache-aware and attempts to retrieve the answer from the cache if possible.
   * If the answer was not cached, it may have been inserted into the cache as a result of this call.
   * This method can handle negative queries.
   * <p>
   * The DocSet returned should <b>not</b> be modified.
   */
  public DocSet getDocSet(Query query) throws IOException {
    // Get the absolute value (positive version) of this query.  If we
    // get back the same reference, we know it's positive.
    Query absQ = QueryUtils.getAbs(query);
    boolean positive = query==absQ;

    if (filterCache != null) {
      DocSet absAnswer = filterCache.get(absQ);
      if (absAnswer!=null) {
        if (positive) return absAnswer;
        else return getPositiveDocSet(matchAllDocsQuery).andNot(absAnswer);
      }
    }

    DocSet absAnswer = getDocSetNC(absQ, null);
    DocSet answer = positive ? absAnswer : getPositiveDocSet(matchAllDocsQuery).andNot(absAnswer);

    if (filterCache != null) {
      // cache negative queries as positive
      filterCache.put(absQ, absAnswer);
    }

    return answer;
  }

  /** lucene.internal */
  public DocSet getDocSet(DocsEnumState deState) throws IOException {
    int largestPossible = deState.termsEnum.docFreq();
    if (largestPossible == 0) return DocSet.EMPTY;
    boolean useCache = filterCache != null && largestPossible >= deState.minSetSizeCached;
    TermQuery key = null;

    if (useCache) {
      key = new TermQuery(new Term(deState.fieldName, new BytesRef(deState.termsEnum.term()), false));
      DocSet result = filterCache.get(key);
      if (result != null) return result;
    }

    int scratchSize = Math.min(smallSetSize(), largestPossible);
    if (deState.scratch == null || deState.scratch.length < scratchSize)
      deState.scratch = new int[scratchSize];

    final int[] docs = deState.scratch;
    int upto = 0;
    int bitsSet = 0;
    OpenBitSet obs = null;

    MultiTermsEnum multiTermsEnum = (MultiTermsEnum)deState.termsEnum;

    MultiTermsEnum.TermsEnumWithSlice[] subMatches = multiTermsEnum.getMatchArray();
    int nEnums = multiTermsEnum.getMatchCount();
    for (int i=0; i<nEnums; i++) {
      MultiTermsEnum.TermsEnumWithSlice match = subMatches[i];
      BulkPostingsEnum bulkPostings = match.bulkPostings = match.terms.bulkPostings(match.bulkPostings, false, false);
      BulkPostingsEnum.BlockReader docDeltasReader = bulkPostings.getDocDeltasReader();
      Bits deleted = deletedDocs[match.subSlice.readerIndex];

      int docsLeft = match.terms.docFreq();
      assert docsLeft > 0;
      int[] deltas = docDeltasReader.getBuffer();
      int docPointer = docDeltasReader.offset();
      int docPointerMax = docDeltasReader.end();
      if (docPointerMax - docPointer > docsLeft) docPointerMax = docPointer + docsLeft;
      int nDocs = docPointerMax - docPointer;
      docsLeft -= nDocs;
      int base = match.subSlice.start;
      int doc = base;

      for(;;) {
        if (obs != null || upto + nDocs > docs.length) {
          if (obs == null) obs = new OpenBitSet(maxDoc());
          while (docPointer < docPointerMax) {
            doc += deltas[docPointer++];
            if (deleted != null && deleted.get(doc-base)) continue;
            obs.fastSet(doc);
            bitsSet++;
          }
        } else {
          while (docPointer < docPointerMax) {
            doc += deltas[docPointer++];
            if (deleted != null && deleted.get(doc-base)) continue;
            docs[upto++] = doc;
          }
        }

        if (docsLeft <= 0) break;
        docPointerMax = Math.min(docDeltasReader.fill(), docsLeft);
        assert docPointerMax > 0;
        docsLeft -= docPointerMax;
        docPointer = 0; // offset() should always be 0 after fill
        nDocs = docPointerMax;
      }
    }


    DocSet result;
    if (obs != null) {
      for (int i=0; i<upto; i++) {
        obs.fastSet(docs[i]);
      }
      bitsSet += upto;
      result = new BitDocSet(obs, bitsSet);
    } else {
      result = new SortedIntDocSet(Arrays.copyOf(docs, upto));
    }

    if (useCache) {
      filterCache.put(key, result);
    }

    return result;
  }

  // only handle positive (non negative) queries
  DocSet getPositiveDocSet(Query q) throws IOException {
    DocSet answer;
    if (filterCache != null) {
      answer = filterCache.get(q);
      if (answer!=null) return answer;
    }
    answer = getDocSetNC(q,null);
    if (filterCache != null) filterCache.put(q,answer);
    return answer;
  }

  private static Query matchAllDocsQuery = new MatchAllDocsQuery();

  /**
   * Returns the set of document ids matching all queries.
   * This method is cache-aware and attempts to retrieve the answer from the cache if possible.
   * If the answer was not cached, it may have been inserted into the cache as a result of this call.
   * This method can handle negative queries.
   * <p>
   * The DocSet returned should <b>not</b> be modified.
   */
  public DocSet getDocSet(List<Query> queries) throws IOException {
    if (queries==null) return null;
    if (queries.size()==1) return getDocSet(queries.get(0));
    DocSet answer=null;

    boolean[] neg = new boolean[queries.size()];
    DocSet[] sets = new DocSet[queries.size()];

    int smallestIndex = -1;
    int smallestCount = Integer.MAX_VALUE;
    for (int i=0; i<sets.length; i++) {
      Query q = queries.get(i);
      Query posQuery = QueryUtils.getAbs(q);
      sets[i] = getPositiveDocSet(posQuery);
      // Negative query if absolute value different from original
      if (q==posQuery) {
        neg[i] = false;
        // keep track of the smallest positive set.
        // This optimization is only worth it if size() is cached, which it would
        // be if we don't do any set operations.
        int sz = sets[i].size();
        if (sz<smallestCount) {
          smallestCount=sz;
          smallestIndex=i;
          answer = sets[i];
        }
      } else {
        neg[i] = true;
      }
    }

    // if no positive queries, start off with all docs
    if (answer==null) answer = getPositiveDocSet(matchAllDocsQuery);

    // do negative queries first to shrink set size
    for (int i=0; i<sets.length; i++) {
      if (neg[i]) answer = answer.andNot(sets[i]);
    }

    for (int i=0; i<sets.length; i++) {
      if (!neg[i] && i!=smallestIndex) answer = answer.intersection(sets[i]);
    }

    return answer;
  }

  Filter getFilter(Query q) throws IOException {
    if (q == null) return null;
    // TODO: support pure negative queries?

    // if (q instanceof) {
    // }

    return getDocSet(q).getTopFilter();
  }


  Filter getFilter(DocSet setFilter, List<Query> queries) throws IOException {
    Filter answer = setFilter == null ? null : setFilter.getTopFilter();

    if (queries == null || queries.size() == 0) {
      return answer;
    }

    if (answer == null && queries.size() == 1) {
      return getFilter(queries.get(0));  
    }


    DocSet finalSet=null;

    int nDocSets =0;
    boolean[] neg = new boolean[queries.size()];
    DocSet[] sets = new DocSet[queries.size()];
    Query[] nocache = new Query[queries.size()];

    int smallestIndex = -1;
    int smallestCount = Integer.MAX_VALUE;
    for (Query q : queries) {
      // if (q instanceof)


      Query posQuery = QueryUtils.getAbs(q);
      sets[nDocSets] = getPositiveDocSet(posQuery);
      // Negative query if absolute value different from original
      if (q==posQuery) {
        neg[nDocSets] = false;
        // keep track of the smallest positive set.
        // This optimization is only worth it if size() is cached, which it would
        // be if we don't do any set operations.
        int sz = sets[nDocSets].size();
        if (sz<smallestCount) {
          smallestCount=sz;
          smallestIndex=nDocSets;
          finalSet = sets[nDocSets];
        }
      } else {
        neg[nDocSets] = true;
      }

      nDocSets++;
    }

    // if no positive queries, start off with all docs
    if (finalSet==null) finalSet = getPositiveDocSet(matchAllDocsQuery);

    // do negative queries first to shrink set size
    for (int i=0; i<sets.length; i++) {
      if (neg[i]) finalSet = finalSet.andNot(sets[i]);
    }

    for (int i=0; i<sets.length; i++) {
      if (!neg[i] && i!=smallestIndex) finalSet = finalSet.intersection(sets[i]);
    }

    return finalSet.getTopFilter();


  }

  int smallSetSize() throws IOException {
    return (maxDoc()>>6)+5; // add a small constant for better test coverage
  }


  // query must be positive
  protected DocSet getDocSetNC(Query query, DocSet filter) throws IOException {
    if (filter==null) {
      if (query instanceof TermQuery) {
        Term t = ((TermQuery)query).getTerm();
        DocsEnumState deState = new DocsEnumState();
        deState.fieldName = t.field();
        Terms terms = multiFields.terms(t.field());
        if (terms == null) return DocSet.EMPTY;
        deState.termsEnum = terms.iterator();
        if (deState.termsEnum.seek(t.bytes()) != TermsEnum.SeekStatus.FOUND) return DocSet.EMPTY;
        deState.minSetSizeCached = Integer.MAX_VALUE;  // don't use cache
        return getDocSet(deState);

        /** TODO: do per seg
        Term t = ((TermQuery)query).getTerm();
        final AtomicReaderContext[] leaves = leafContexts;

        for (int i=0; i<leaves.length; i++) {
          final AtomicReaderContext leaf = leaves[i];
          final IndexReader reader = leaf.reader;
          collector.setNextReader(leaf);
          Fields fields = reader.fields();
          Terms terms = fields.terms(t.field());
          BytesRef termBytes = t.bytes();

          Bits skipDocs = reader.getDeletedDocs();
          DocsEnum docsEnum = terms==null ? null : terms.docs(skipDocs, termBytes, null);

          if (docsEnum != null) {
            DocsEnum.BulkReadResult readResult = docsEnum.getBulkResult();
            for (;;) {
              int n = docsEnum.read();
              if (n==0) break;
              int[] arr = readResult.docs.ints;
              int end = readResult.docs.offset + n;
              for (int j=readResult.docs.offset; j<end; j++) {
                collector.collect(arr[j]);
              }
            }
          }
        }
         ***/
      } else {
        DocSetCollector collector = new DocSetCollector(smallSetSize(), maxDoc());
        super.search(query,null,collector);
        return collector.getDocSet();
      }
    } else {
      DocSetCollector collector = new DocSetCollector(smallSetSize(), maxDoc());
      Filter luceneFilter = filter.getTopFilter();
      super.search(query, luceneFilter, collector);
      return collector.getDocSet();
    }
  }


  /**
   * Returns the set of document ids matching both the query and the filter.
   * This method is cache-aware and attempts to retrieve the answer from the cache if possible.
   * If the answer was not cached, it may have been inserted into the cache as a result of this call.
   * <p>
   *
   * @param query
   * @param filter may be null
   * @return DocSet meeting the specified criteria, should <b>not</b> be modified by the caller.
   */
  public DocSet getDocSet(Query query, DocSet filter) throws IOException {
    if (filter==null) return getDocSet(query);

    // Negative query if absolute value different from original
    Query absQ = QueryUtils.getAbs(query);
    boolean positive = absQ==query;

    DocSet first;
    if (filterCache != null) {
      first = filterCache.get(absQ);
      if (first==null) {
        first = getDocSetNC(absQ,null);
        filterCache.put(absQ,first);
      }
      return positive ? first.intersection(filter) : filter.andNot(first);
    }

    // If there isn't a cache, then do a single filtered query if positive.
    return positive ? getDocSetNC(absQ,filter) : filter.andNot(getPositiveDocSet(absQ));
  }

  /**
   * Returns documents matching both <code>query</code> and <code>filter</code>
   * and sorted by <code>sort</code>.
   * <p>
   * This method is cache aware and may retrieve <code>filter</code> from
   * the cache or make an insertion into the cache as a result of this call.
   * <p>
   * FUTURE: The returned DocList may be retrieved from a cache.
   *
   * @param query
   * @param filter   may be null
   * @param lsort    criteria by which to sort (if null, query relevance is used)
   * @param offset   offset into the list of documents to return
   * @param len      maximum number of documents to return
   * @return DocList meeting the specified criteria, should <b>not</b> be modified by the caller.
   * @throws IOException
   */
  public DocList getDocList(Query query, Query filter, Sort lsort, int offset, int len) throws IOException {
    QueryCommand qc = new QueryCommand();
    qc.setQuery(query)
      .setFilterList(filter)
      .setSort(lsort)
      .setOffset(offset)
      .setLen(len);
    QueryResult qr = new QueryResult();
    search(qr,qc);
    return qr.getDocList();
  }


  /**
   * Returns documents matching both <code>query</code> and the 
   * intersection of the <code>filterList</code>, sorted by <code>sort</code>.
   * <p>
   * This method is cache aware and may retrieve <code>filter</code> from
   * the cache or make an insertion into the cache as a result of this call.
   * <p>
   * FUTURE: The returned DocList may be retrieved from a cache.
   *
   * @param query
   * @param filterList may be null
   * @param lsort    criteria by which to sort (if null, query relevance is used)
   * @param offset   offset into the list of documents to return
   * @param len      maximum number of documents to return
   * @return DocList meeting the specified criteria, should <b>not</b> be modified by the caller.
   * @throws IOException
   */
  public DocList getDocList(Query query, List<Query> filterList, Sort lsort, int offset, int len, int flags) throws IOException {
    QueryCommand qc = new QueryCommand();
    qc.setQuery(query)
      .setFilterList(filterList)
      .setSort(lsort)
      .setOffset(offset)
      .setLen(len)
      .setFlags(flags);
    QueryResult qr = new QueryResult();
    search(qr,qc);
    return qr.getDocList();
  }

  static final int NO_CHECK_QCACHE       = 0x80000000;
  static final int GET_DOCSET            = 0x40000000;
  static final int NO_CHECK_FILTERCACHE  = 0x20000000;
  
  public static final int GET_DOCLIST           =        0x02; // get the documents actually returned in a response
  public static final int GET_SCORES             =       0x01;


  /**
   * getDocList version that uses+populates query and filter caches.
   * In the event of a timeout, the cache is not populated.
   */
  private void getDocListC(QueryResult qr, QueryCommand cmd) throws IOException {
    DocListAndSet out = new DocListAndSet();
    qr.setDocListAndSet(out);
    QueryResultKey key=null;
    int maxDocRequested = cmd.getOffset() + cmd.getLen();
    // check for overflow, and check for # docs in index
    if (maxDocRequested < 0 || maxDocRequested > maxDoc()) maxDocRequested = maxDoc();
    int supersetMaxDoc= maxDocRequested;
    DocList superset;

    // we can try and look up the complete query in the cache.
    // we can't do that if filter!=null though (we don't want to
    // do hashCode() and equals() for a big DocSet).
    if (queryResultCache != null && cmd.getFilter()==null) {
        // all of the current flags can be reused during warming,
        // so set all of them on the cache key.
        key = new QueryResultKey(cmd.getQuery(), cmd.getFilterList(), cmd.getSort(), cmd.getFlags());
        if ((cmd.getFlags() & NO_CHECK_QCACHE)==0) {
          superset = queryResultCache.get(key);

          if (superset != null) {
            // check that the cache entry has scores recorded if we need them
            if ((cmd.getFlags() & GET_SCORES)==0 || superset.hasScores()) {
              // NOTE: subset() returns null if the DocList has fewer docs than
              // requested
              out.docList = superset.subset(cmd.getOffset(),cmd.getLen());
            }
          }
          if (out.docList != null) {
            // found the docList in the cache... now check if we need the docset too.
            // OPT: possible future optimization - if the doclist contains all the matches,
            // use it to make the docset instead of rerunning the query.
            if (out.docSet==null && ((cmd.getFlags() & GET_DOCSET)!=0) ) {
              if (cmd.getFilterList()==null) {
                out.docSet = getDocSet(cmd.getQuery());
              } else {
                List<Query> newList = new ArrayList<Query>(cmd.getFilterList()
.size()+1);
                newList.add(cmd.getQuery());
                newList.addAll(cmd.getFilterList());
                out.docSet = getDocSet(newList);
              }
            }
            return;
          }
        }

        // If we are going to generate the result, bump up to the
        // next resultWindowSize for better caching.

        // handle 0 special case as well as avoid idiv in the common case.
        if (maxDocRequested < queryResultWindowSize) {
          supersetMaxDoc=queryResultWindowSize;
        } else {
          supersetMaxDoc = ((maxDocRequested -1)/queryResultWindowSize + 1)*queryResultWindowSize;
          if (supersetMaxDoc < 0) supersetMaxDoc=maxDocRequested;
        }
    }


    // OK, so now we need to generate an answer.
    // One way to do that would be to check if we have an unordered list
    // of results for the base query.  If so, we can apply the filters and then
    // sort by the resulting set.  This can only be used if:
    // - the sort doesn't contain score
    // - we don't want score returned.

    // check if we should try and use the filter cache
    boolean useFilterCache=false;
    if ((cmd.getFlags() & (GET_SCORES|NO_CHECK_FILTERCACHE))==0 && useFilterForSortedQuery && cmd.getSort() != null && filterCache != null) {
      useFilterCache=true;
      SortField[] sfields = cmd.getSort().getSort();
      for (SortField sf : sfields) {
        if (sf.getType() == SortField.SCORE) {
          useFilterCache=false;
          break;
        }
      }
    }

    // disable useFilterCache optimization temporarily
    if (useFilterCache) {
      // now actually use the filter cache.
      // for large filters that match few documents, this may be
      // slower than simply re-executing the query.
      if (out.docSet == null) {
        out.docSet = getDocSet(cmd.getQuery(),cmd.getFilter());
        DocSet bigFilt = getDocSet(cmd.getFilterList());
        if (bigFilt != null) out.docSet = out.docSet.intersection(bigFilt);
      }
      // todo: there could be a sortDocSet that could take a list of
      // the filters instead of anding them first...
      // perhaps there should be a multi-docset-iterator
      superset = sortDocSet(out.docSet,cmd.getSort(),supersetMaxDoc);
      out.docList = superset.subset(cmd.getOffset(),cmd.getLen());
    } else {
      // do it the normal way...
      cmd.setSupersetMaxDoc(supersetMaxDoc);
      if ((cmd.getFlags() & GET_DOCSET)!=0) {
        // this currently conflates returning the docset for the base query vs
        // the base query and all filters.
        DocSet qDocSet = getDocListAndSetNC(qr,cmd);
        // cache the docSet matching the query w/o filtering
        if (qDocSet!=null && filterCache!=null && !qr.isPartialResults()) filterCache.put(cmd.getQuery(),qDocSet);
      } else {
        getDocListNC(qr,cmd);
        //Parameters: cmd.getQuery(),theFilt,cmd.getSort(),0,supersetMaxDoc,cmd.getFlags(),cmd.getTimeAllowed(),responseHeader);
      }
      superset = out.docList;
      out.docList = superset.subset(cmd.getOffset(),cmd.getLen());
    }

    // lastly, put the superset in the cache if the size is less than or equal
    // to queryResultMaxDocsCached
    if (key != null && superset.size() <= queryResultMaxDocsCached && !qr.isPartialResults()) {
      queryResultCache.put(key, superset);
    }
  }



  private void getDocListNC(QueryResult qr,QueryCommand cmd) throws IOException {
    //Parameters: cmd.getQuery(),theFilt,cmd.getSort(),0,supersetMaxDoc,cmd.getFlags(),cmd.getTimeAllowed(),responseHeader);
    //Query query, DocSet filter, Sort lsort, int offset, int len, int flags, long timeAllowed, NamedList<Object> responseHeader
    DocSet filter = cmd.getFilter()!=null ? cmd.getFilter() : getDocSet(cmd.getFilterList());
    final long timeAllowed = cmd.getTimeAllowed();
    int len = cmd.getSupersetMaxDoc();
    int last = len;
    if (last < 0 || last > maxDoc()) last=maxDoc();
    final int lastDocRequested = last;
    int nDocsReturned;
    int totalHits;
    float maxScore;
    int[] ids;
    float[] scores;

    boolean needScores = (cmd.getFlags() & GET_SCORES) != 0;

    Query query = QueryUtils.makeQueryable(cmd.getQuery());

    final Filter luceneFilter = filter==null ? null : filter.getTopFilter();

    // handle zero case...
    if (lastDocRequested<=0) {
      final float[] topscore = new float[] { Float.NEGATIVE_INFINITY };
      final int[] numHits = new int[1];

      Collector collector;

      if (!needScores) {
        collector = new Collector () {
          public void setScorer(Scorer scorer) throws IOException {
          }
          public void collect(int doc) throws IOException {
            numHits[0]++;
          }
          public void setNextReader(AtomicReaderContext context) throws IOException {
          }
          public boolean acceptsDocsOutOfOrder() {
            return true;
          }
        };
      } else {
        collector = new Collector() {
          Scorer scorer;
          public void setScorer(Scorer scorer) throws IOException {
            this.scorer = scorer;
          }
          public void collect(int doc) throws IOException {
            numHits[0]++;
            float score = scorer.score();
            if (score > topscore[0]) topscore[0]=score;            
          }
          public void setNextReader(AtomicReaderContext context) throws IOException {
          }
          public boolean acceptsDocsOutOfOrder() {
            return true;
          }
        };
      }
      
      if( timeAllowed > 0 ) {
        collector = new TimeLimitingCollector(collector, timeAllowed);
      }
      try {
        super.search(query, luceneFilter, collector);
      }
      catch( TimeLimitingCollector.TimeExceededException x ) {
        log.warn( "Query: " + query + "; " + x.getMessage() );
        qr.setPartialResults(true);
      }

      nDocsReturned=0;
      ids = new int[nDocsReturned];
      scores = new float[nDocsReturned];
      totalHits = numHits[0];
      maxScore = totalHits>0 ? topscore[0] : 0.0f;
    } else {
      TopDocsCollector topCollector;
      if (cmd.getSort() == null) {
        topCollector = TopScoreDocCollector.create(len, true);
      } else {
        topCollector = TopFieldCollector.create(cmd.getSort(), len, false, needScores, needScores, true);
      }
      Collector collector = topCollector;
      if( timeAllowed > 0 ) {
        collector = new TimeLimitingCollector(collector, timeAllowed);
      }
      try {
        super.search(query, luceneFilter, collector);
      }
      catch( TimeLimitingCollector.TimeExceededException x ) {
        log.warn( "Query: " + query + "; " + x.getMessage() );
        qr.setPartialResults(true);
      }

      totalHits = topCollector.getTotalHits();
      TopDocs topDocs = topCollector.topDocs(0, len);
      maxScore = totalHits>0 ? topDocs.getMaxScore() : 0.0f;
      nDocsReturned = topDocs.scoreDocs.length;

      ids = new int[nDocsReturned];
      scores = (cmd.getFlags()&GET_SCORES)!=0 ? new float[nDocsReturned] : null;
      for (int i=0; i<nDocsReturned; i++) {
        ScoreDoc scoreDoc = topDocs.scoreDocs[i];
        ids[i] = scoreDoc.doc;
        if (scores != null) scores[i] = scoreDoc.score;
      }
    }


    int sliceLen = Math.min(lastDocRequested,nDocsReturned);
    if (sliceLen < 0) sliceLen=0;
    qr.setDocList(new DocSlice(0,sliceLen,ids,scores,totalHits,maxScore));
  }

  // any DocSet returned is for the query only, without any filtering... that way it may
  // be cached if desired.
  private DocSet getDocListAndSetNC(QueryResult qr,QueryCommand cmd) throws IOException {
    int len = cmd.getSupersetMaxDoc();
    DocSet filter = cmd.getFilter()!=null ? cmd.getFilter() : getDocSet(cmd.getFilterList());
    int last = len;
    if (last < 0 || last > maxDoc()) last=maxDoc();
    final int lastDocRequested = last;
    int nDocsReturned;
    int totalHits;
    float maxScore;
    int[] ids;
    float[] scores;
    DocSet set;

    boolean needScores = (cmd.getFlags() & GET_SCORES) != 0;
    int maxDoc = maxDoc();
    int smallSetSize = smallSetSize();

    Query query = QueryUtils.makeQueryable(cmd.getQuery());
    final long timeAllowed = cmd.getTimeAllowed();

    final Filter luceneFilter = filter==null ? null : filter.getTopFilter();

    // handle zero case...
    if (lastDocRequested<=0) {
      final float[] topscore = new float[] { Float.NEGATIVE_INFINITY };

      Collector collector;
      DocSetCollector setCollector;

       if (!needScores) {
         collector = setCollector = new DocSetCollector(smallSetSize, maxDoc);
       } else {
         collector = setCollector = new DocSetDelegateCollector(smallSetSize, maxDoc, new Collector() {
           Scorer scorer;
           public void setScorer(Scorer scorer) throws IOException {
             this.scorer = scorer;
           }
           public void collect(int doc) throws IOException {
             float score = scorer.score();
             if (score > topscore[0]) topscore[0]=score;
           }
           public void setNextReader(AtomicReaderContext context) throws IOException {
           }
           public boolean acceptsDocsOutOfOrder() {
             return false;
           }
         });
       }

       if( timeAllowed > 0 ) {
         collector = new TimeLimitingCollector(collector, timeAllowed);
       }
       try {
         super.search(query, luceneFilter, collector);
       }
       catch( TimeLimitingCollector.TimeExceededException x ) {
         log.warn( "Query: " + query + "; " + x.getMessage() );
         qr.setPartialResults(true);
       }

      set = setCollector.getDocSet();

      nDocsReturned = 0;
      ids = new int[nDocsReturned];
      scores = new float[nDocsReturned];
      totalHits = set.size();
      maxScore = totalHits>0 ? topscore[0] : 0.0f;
    } else {

      TopDocsCollector topCollector;

      if (cmd.getSort() == null) {
        topCollector = TopScoreDocCollector.create(len, true);
      } else {
        topCollector = TopFieldCollector.create(cmd.getSort(), len, false, needScores, needScores, true);
      }

      DocSetCollector setCollector = new DocSetDelegateCollector(smallSetSize, maxDoc, topCollector);
      Collector collector = setCollector;

      if( timeAllowed > 0 ) {
        collector = new TimeLimitingCollector(collector, timeAllowed );
      }
      try {
        super.search(query, luceneFilter, collector);
      }
      catch( TimeLimitingCollector.TimeExceededException x ) {
        log.warn( "Query: " + query + "; " + x.getMessage() );
        qr.setPartialResults(true);
      }

      set = setCollector.getDocSet();      

      totalHits = topCollector.getTotalHits();
      assert(totalHits == set.size());

      TopDocs topDocs = topCollector.topDocs(0, len);
      maxScore = totalHits>0 ? topDocs.getMaxScore() : 0.0f;
      nDocsReturned = topDocs.scoreDocs.length;

      ids = new int[nDocsReturned];
      scores = (cmd.getFlags()&GET_SCORES)!=0 ? new float[nDocsReturned] : null;
      for (int i=0; i<nDocsReturned; i++) {
        ScoreDoc scoreDoc = topDocs.scoreDocs[i];
        ids[i] = scoreDoc.doc;
        if (scores != null) scores[i] = scoreDoc.score;
      }
    }

    int sliceLen = Math.min(lastDocRequested,nDocsReturned);
    if (sliceLen < 0) sliceLen=0;

    qr.setDocList(new DocSlice(0,sliceLen,ids,scores,totalHits,maxScore));
    // TODO: if we collect results before the filter, we just need to intersect with
    // that filter to generate the DocSet for qr.setDocSet()
    qr.setDocSet(set);

    // TODO: currently we don't generate the DocSet for the base query,
    // but the QueryDocSet == CompleteDocSet if filter==null.
    return filter==null ? qr.getDocSet() : null;
  }


  /**
   * Returns documents matching both <code>query</code> and <code>filter</code>
   * and sorted by <code>sort</code>.
   * FUTURE: The returned DocList may be retrieved from a cache.
   *
   * @param query
   * @param filter   may be null
   * @param lsort    criteria by which to sort (if null, query relevance is used)
   * @param offset   offset into the list of documents to return
   * @param len      maximum number of documents to return
   * @return DocList meeting the specified criteria, should <b>not</b> be modified by the caller.
   * @throws IOException
   */
  public DocList getDocList(Query query, DocSet filter, Sort lsort, int offset, int len) throws IOException {
    QueryCommand qc = new QueryCommand();
    qc.setQuery(query)
      .setFilter(filter)
      .setSort(lsort)
      .setOffset(offset)
      .setLen(len);
    QueryResult qr = new QueryResult();
    search(qr,qc);
    return qr.getDocList();
  }

  /**
   * Returns documents matching both <code>query</code> and <code>filter</code>
   * and sorted by <code>sort</code>.  Also returns the complete set of documents
   * matching <code>query</code> and <code>filter</code> (regardless of <code>offset</code> and <code>len</code>).
   * <p>
   * This method is cache aware and may retrieve <code>filter</code> from
   * the cache or make an insertion into the cache as a result of this call.
   * <p>
   * FUTURE: The returned DocList may be retrieved from a cache.
   * <p>
   * The DocList and DocSet returned should <b>not</b> be modified.
   *
   * @param query
   * @param filter   may be null
   * @param lsort    criteria by which to sort (if null, query relevance is used)
   * @param offset   offset into the list of documents to return
   * @param len      maximum number of documents to return
   * @return DocListAndSet meeting the specified criteria, should <b>not</b> be modified by the caller.
   * @throws IOException
   */
  public DocListAndSet getDocListAndSet(Query query, Query filter, Sort lsort, int offset, int len) throws IOException {
    QueryCommand qc = new QueryCommand();
    qc.setQuery(query)
      .setFilterList(filter)
      .setSort(lsort)
      .setOffset(offset)
      .setLen(len)
      .setNeedDocSet(true);
    QueryResult qr = new QueryResult();
    search(qr,qc);
    return qr.getDocListAndSet();
  }

  /**
   * Returns documents matching both <code>query</code> and <code>filter</code>
   * and sorted by <code>sort</code>.  Also returns the compete set of documents
   * matching <code>query</code> and <code>filter</code> (regardless of <code>offset</code> and <code>len</code>).
   * <p>
   * This method is cache aware and may retrieve <code>filter</code> from
   * the cache or make an insertion into the cache as a result of this call.
   * <p>
   * FUTURE: The returned DocList may be retrieved from a cache.
   * <p>
   * The DocList and DocSet returned should <b>not</b> be modified.
   *
   * @param query
   * @param filter   may be null
   * @param lsort    criteria by which to sort (if null, query relevance is used)
   * @param offset   offset into the list of documents to return
   * @param len      maximum number of documents to return
   * @param flags    user supplied flags for the result set
   * @return DocListAndSet meeting the specified criteria, should <b>not</b> be modified by the caller.
   * @throws IOException
   */
  public DocListAndSet getDocListAndSet(Query query, Query filter, Sort lsort, int offset, int len, int flags) throws IOException {
    QueryCommand qc = new QueryCommand();
    qc.setQuery(query)
      .setFilterList(filter)
      .setSort(lsort)
      .setOffset(offset)
      .setLen(len)
      .setFlags(flags)
      .setNeedDocSet(true);
    QueryResult qr = new QueryResult();
    search(qr,qc);
    return qr.getDocListAndSet();
  }
  

  /**
   * Returns documents matching both <code>query</code> and the intersection 
   * of <code>filterList</code>, sorted by <code>sort</code>.  
   * Also returns the compete set of documents
   * matching <code>query</code> and <code>filter</code> 
   * (regardless of <code>offset</code> and <code>len</code>).
   * <p>
   * This method is cache aware and may retrieve <code>filter</code> from
   * the cache or make an insertion into the cache as a result of this call.
   * <p>
   * FUTURE: The returned DocList may be retrieved from a cache.
   * <p>
   * The DocList and DocSet returned should <b>not</b> be modified.
   *
   * @param query
   * @param filterList   may be null
   * @param lsort    criteria by which to sort (if null, query relevance is used)
   * @param offset   offset into the list of documents to return
   * @param len      maximum number of documents to return
   * @return DocListAndSet meeting the specified criteria, should <b>not</b> be modified by the caller.
   * @throws IOException
   */
  public DocListAndSet getDocListAndSet(Query query, List<Query> filterList, Sort lsort, int offset, int len) throws IOException {
    QueryCommand qc = new QueryCommand();
    qc.setQuery(query)
      .setFilterList(filterList)
      .setSort(lsort)
      .setOffset(offset)
      .setLen(len)
      .setNeedDocSet(true);
    QueryResult qr = new QueryResult();
    search(qr,qc);
    return qr.getDocListAndSet();
  }

  /**
   * Returns documents matching both <code>query</code> and the intersection 
   * of <code>filterList</code>, sorted by <code>sort</code>.  
   * Also returns the compete set of documents
   * matching <code>query</code> and <code>filter</code> 
   * (regardless of <code>offset</code> and <code>len</code>).
   * <p>
   * This method is cache aware and may retrieve <code>filter</code> from
   * the cache or make an insertion into the cache as a result of this call.
   * <p>
   * FUTURE: The returned DocList may be retrieved from a cache.
   * <p>
   * The DocList and DocSet returned should <b>not</b> be modified.
   *
   * @param query
   * @param filterList   may be null
   * @param lsort    criteria by which to sort (if null, query relevance is used)
   * @param offset   offset into the list of documents to return
   * @param len      maximum number of documents to return
   * @param flags    user supplied flags for the result set
   * @return DocListAndSet meeting the specified criteria, should <b>not</b> be modified by the caller.
   * @throws IOException
   */
  public DocListAndSet getDocListAndSet(Query query, List<Query> filterList, Sort lsort, int offset, int len, int flags) throws IOException {
    QueryCommand qc = new QueryCommand();
    qc.setQuery(query)
      .setFilterList(filterList)
      .setSort(lsort)
      .setOffset(offset)
      .setLen(len)
      .setFlags(flags)
      .setNeedDocSet(true);
    QueryResult qr = new QueryResult();
    search(qr,qc);
    return qr.getDocListAndSet();
  }

  /**
   * Returns documents matching both <code>query</code> and <code>filter</code>
   * and sorted by <code>sort</code>. Also returns the compete set of documents
   * matching <code>query</code> and <code>filter</code> (regardless of <code>offset</code> and <code>len</code>).
   * <p>
   * FUTURE: The returned DocList may be retrieved from a cache.
   *
   * @param query
   * @param filter   may be null
   * @param lsort    criteria by which to sort (if null, query relevance is used)
   * @param offset   offset into the list of documents to return
   * @param len      maximum number of documents to return
   * @return DocListAndSet meeting the specified criteria, should <b>not</b> be modified by the caller.
   * @throws IOException
   */
  public DocListAndSet getDocListAndSet(Query query, DocSet filter, Sort lsort, int offset, int len) throws IOException {
    QueryCommand qc = new QueryCommand();
    qc.setQuery(query)
      .setFilter(filter)
      .setSort(lsort)
      .setOffset(offset)
      .setLen(len)
      .setNeedDocSet(true);
    QueryResult qr = new QueryResult();
    search(qr,qc);
    return qr.getDocListAndSet();
  }

  /**
   * Returns documents matching both <code>query</code> and <code>filter</code>
   * and sorted by <code>sort</code>.  Also returns the compete set of documents
   * matching <code>query</code> and <code>filter</code> (regardless of <code>offset</code> and <code>len</code>).
   * <p>
   * This method is cache aware and may make an insertion into the cache 
   * as a result of this call.
   * <p>
   * FUTURE: The returned DocList may be retrieved from a cache.
   * <p>
   * The DocList and DocSet returned should <b>not</b> be modified.
   *
   * @param query
   * @param filter   may be null
   * @param lsort    criteria by which to sort (if null, query relevance is used)
   * @param offset   offset into the list of documents to return
   * @param len      maximum number of documents to return
   * @param flags    user supplied flags for the result set
   * @return DocListAndSet meeting the specified criteria, should <b>not</b> be modified by the caller.
   * @throws IOException
   */
  public DocListAndSet getDocListAndSet(Query query, DocSet filter, Sort lsort, int offset, int len, int flags) throws IOException {
    QueryCommand qc = new QueryCommand();
    qc.setQuery(query)
      .setFilter(filter)
      .setSort(lsort)
      .setOffset(offset)
      .setLen(len)
      .setFlags(flags)
      .setNeedDocSet(true);
    QueryResult qr = new QueryResult();
    search(qr,qc);
    return qr.getDocListAndSet();
  }

  protected DocList sortDocSet(DocSet set, Sort sort, int nDocs) throws IOException {
    // bit of a hack to tell if a set is sorted - do it better in the futute.
    boolean inOrder = set instanceof BitDocSet || set instanceof SortedIntDocSet;

    TopDocsCollector topCollector = TopFieldCollector.create(sort, nDocs, false, false, false, inOrder);

    DocIterator iter = set.iterator();
    int base=0;
    int end=0;
    int readerIndex = -1;
    
    AtomicReaderContext leaf = null;

    for (int i = 0; i < leafContexts.length; i++) {
      int doc = iter.nextDoc();
      while (doc>=end) {
        leaf = leafContexts[i++];
        base = leaf.docBase;
        end = base + leaf.reader.maxDoc();
        topCollector.setNextReader(leaf);
        // we should never need to set the scorer given the settings for the collector
      }
      topCollector.collect(doc-base);
    }
    
    TopDocs topDocs = topCollector.topDocs(0, nDocs);

    int nDocsReturned = topDocs.scoreDocs.length;
    int[] ids = new int[nDocsReturned];

    for (int i=0; i<nDocsReturned; i++) {
      ScoreDoc scoreDoc = topDocs.scoreDocs[i];
      ids[i] = scoreDoc.doc;
    }

    return new DocSlice(0,nDocsReturned,ids,null,topDocs.totalHits,0.0f);
  }



  /**
   * Returns the number of documents that match both <code>a</code> and <code>b</code>.
   * <p>
   * This method is cache-aware and may check as well as modify the cache.
   *
   * @param a
   * @param b
   * @return the numer of documents in the intersection between <code>a</code> and <code>b</code>.
   * @throws IOException
   */
  public int numDocs(Query a, DocSet b) throws IOException {
    // Negative query if absolute value different from original
    Query absQ = QueryUtils.getAbs(a);
    DocSet positiveA = getPositiveDocSet(absQ);
    return a==absQ ? b.intersectionSize(positiveA) : b.andNotSize(positiveA);
  }

  /** @lucene.internal */
  public int numDocs(DocSet a, DocsEnumState deState) throws IOException {
    // Negative query if absolute value different from original
    DocSet b = getDocSet(deState);
    return a.intersectionSize(b);
  }

  public static class DocsEnumState {
    public String fieldName;    
    public TermsEnum termsEnum;
    public int minSetSizeCached;
    public int[] scratch;
  }

   /**
   * Returns the number of documents that match both <code>a</code> and <code>b</code>.
   * <p>
   * This method is cache-aware and may check as well as modify the cache.
   *
   * @param a
   * @param b
   * @return the numer of documents in the intersection between <code>a</code> and <code>b</code>.
   * @throws IOException
   */
  public int numDocs(Query a, Query b) throws IOException {
    Query absA = QueryUtils.getAbs(a);
    Query absB = QueryUtils.getAbs(b);     
    DocSet positiveA = getPositiveDocSet(absA);
    DocSet positiveB = getPositiveDocSet(absB);

    // Negative query if absolute value different from original
    if (a==absA) {
      if (b==absB) return positiveA.intersectionSize(positiveB);
      return positiveA.andNotSize(positiveB);
    }
    if (b==absB) return positiveB.andNotSize(positiveA);

    // if both negative, we need to create a temp DocSet since we
    // don't have a counting method that takes three.
    DocSet all = getPositiveDocSet(matchAllDocsQuery);

    // -a -b == *:*.andNot(a).andNotSize(b) == *.*.andNotSize(a.union(b))
    // we use the last form since the intermediate DocSet should normally be smaller.
    return all.andNotSize(positiveA.union(positiveB));
  }


  /**
   * Takes a list of docs (the doc ids actually), and returns an array 
   * of Documents containing all of the stored fields.
   */
  public Document[] readDocs(DocList ids) throws IOException {
     Document[] docs = new Document[ids.size()];
     readDocs(docs,ids);
     return docs;
  }



  /**
   * Warm this searcher based on an old one (primarily for auto-cache warming).
   */
  public void warm(SolrIndexSearcher old) throws IOException {
    // Make sure this is first!  filters can help queryResults execute!
    boolean logme = log.isInfoEnabled();
    long warmingStartTime = System.currentTimeMillis();
    // warm the caches in order...
    for (int i=0; i<cacheList.length; i++) {
      if (logme) log.info("autowarming " + this + " from " + old + "\n\t" + old.cacheList[i]);
      this.cacheList[i].warm(this, old.cacheList[i]);
      if (logme) log.info("autowarming result for " + this + "\n\t" + this.cacheList[i]);
    }
    warmupTime = System.currentTimeMillis() - warmingStartTime;
  }

  /**
   * return the named generic cache
   */
  public SolrCache getCache(String cacheName) {
    return cacheMap.get(cacheName);
  }

  /**
   * lookup an entry in a generic cache
   */
  public Object cacheLookup(String cacheName, Object key) {
    SolrCache cache = cacheMap.get(cacheName);
    return cache==null ? null : cache.get(key);
  }

  /**
   * insert an entry in a generic cache
   */
  public Object cacheInsert(String cacheName, Object key, Object val) {
    SolrCache cache = cacheMap.get(cacheName);
    return cache==null ? null : cache.put(key,val);
  }

  public long getOpenTime() {
    return openTime;
  }

  /////////////////////////////////////////////////////////////////////
  // SolrInfoMBean stuff: Statistics and Module Info
  /////////////////////////////////////////////////////////////////////

  public String getName() {
    return SolrIndexSearcher.class.getName();
  }

  public String getVersion() {
    return SolrCore.version;
  }

  public String getDescription() {
    return "index searcher";
  }

  public Category getCategory() {
    return Category.CORE;
  }

  public String getSourceId() {
    return "$Id$";
  }

  public String getSource() {
    return "$URL$";
  }

  public URL[] getDocs() {
    return null;
  }

  public NamedList<Object> getStatistics() {
    NamedList<Object> lst = new SimpleOrderedMap<Object>();
    lst.add("searcherName", name);
    lst.add("caching", cachingEnabled);
    lst.add("numDocs", reader.numDocs());
    lst.add("maxDoc", reader.maxDoc());
    lst.add("reader", reader.toString());
    lst.add("readerDir", reader.directory());
    lst.add("indexVersion", reader.getVersion());
    lst.add("openedAt", new Date(openTime));
    if (registerTime!=0) lst.add("registeredAt", new Date(registerTime));
    lst.add("warmupTime", warmupTime);
    return lst;
  }

  /**
   * A query request command to avoid having to change the method signatures
   * if we want to pass additional information to the searcher.
   */
  public static class QueryCommand {
    private Query query;
    private List<Query> filterList;
    private DocSet filter;
    private Sort sort;
    private int offset;
    private int len;
    private int supersetMaxDoc;
    private int flags;
    private long timeAllowed = -1;

    // public List<Grouping.Command> groupCommands;

    public Query getQuery() { return query; }
    public QueryCommand setQuery(Query query) {
      this.query = query;
      return this;
    }
    
    public List<Query> getFilterList() { return filterList; }
    /**
     * @throws IllegalArgumentException if filter is not null.
     */
    public QueryCommand setFilterList(List<Query> filterList) {
      if( filter != null ) {
        throw new IllegalArgumentException( "Either filter or filterList may be set in the QueryCommand, but not both." );
      }
      this.filterList = filterList;
      return this;
    }
    /**
     * A simple setter to build a filterList from a query
     * @throws IllegalArgumentException if filter is not null.
     */
    public QueryCommand setFilterList(Query f) {
      if( filter != null ) {
        throw new IllegalArgumentException( "Either filter or filterList may be set in the QueryCommand, but not both." );
      }
      filterList = null;
      if (f != null) {
        filterList = new ArrayList<Query>(2);
        filterList.add(f);
      }
      return this;
    }
    
    public DocSet getFilter() { return filter; }
    /**
     * @throws IllegalArgumentException if filterList is not null.
     */
    public QueryCommand setFilter(DocSet filter) {
      if( filterList != null ) {
        throw new IllegalArgumentException( "Either filter or filterList may be set in the QueryCommand, but not both." );
      }
      this.filter = filter;
      return this;
    }

    public Sort getSort() { return sort; }
    public QueryCommand setSort(Sort sort) {
      this.sort = sort;
      return this;
    }
    
    public int getOffset() { return offset; }
    public QueryCommand setOffset(int offset) {
      this.offset = offset;
      return this;
    }
    
    public int getLen() { return len; }
    public QueryCommand setLen(int len) {
      this.len = len;
      return this;
    }
    
    public int getSupersetMaxDoc() { return supersetMaxDoc; }
    public QueryCommand setSupersetMaxDoc(int supersetMaxDoc) {
      this.supersetMaxDoc = supersetMaxDoc;
      return this;
    }

    public int getFlags() {
      return flags;
    }

    public QueryCommand replaceFlags(int flags) {
      this.flags = flags;
      return this;
    }

    public QueryCommand setFlags(int flags) {
      this.flags |= flags;
      return this;
    }

    public QueryCommand clearFlags(int flags) {
      this.flags &= ~flags;
      return this;
    }

    public long getTimeAllowed() { return timeAllowed; }
    public QueryCommand setTimeAllowed(long timeAllowed) {
      this.timeAllowed = timeAllowed;
      return this;
    }
    
    public boolean isNeedDocSet() { return (flags & GET_DOCSET) != 0; }
    public QueryCommand setNeedDocSet(boolean needDocSet) {
      return needDocSet ? setFlags(GET_DOCSET) : clearFlags(GET_DOCSET);
    }
  }


  /**
   * The result of a search.
   */
  public static class QueryResult {
    private boolean partialResults;
    private DocListAndSet docListAndSet;

    public Object groupedResults;   // TODO: currently for testing
    
    public DocList getDocList() { return docListAndSet.docList; }
    public void setDocList(DocList list) {
      if( docListAndSet == null ) {
        docListAndSet = new DocListAndSet();
      }
      docListAndSet.docList = list;
    }

    public DocSet getDocSet() { return docListAndSet.docSet; }
    public void setDocSet(DocSet set) {
      if( docListAndSet == null ) {
        docListAndSet = new DocListAndSet();
      }
      docListAndSet.docSet = set;
    }

    public boolean isPartialResults() { return partialResults; }
    public void setPartialResults(boolean partialResults) { this.partialResults = partialResults; }

    public void setDocListAndSet( DocListAndSet listSet ) { docListAndSet = listSet; }
    public DocListAndSet getDocListAndSet() { return docListAndSet; }
  }

}

<|MERGE_RESOLUTION|>--- conflicted
+++ resolved
@@ -124,39 +124,29 @@
   }
 
 
-<<<<<<< HEAD
   public SolrIndexSearcher(SolrCore core, IndexSchema schema, String name, IndexReader r, boolean closeReader, boolean enableCache) throws IOException {
-    super(wrap(r));
-    this.reader = (SolrIndexReader)super.getIndexReader();
-=======
-  public SolrIndexSearcher(SolrCore core, IndexSchema schema, String name, IndexReader r, boolean closeReader, boolean enableCache) {
     super(r);
     this.reader = getIndexReader();
->>>>>>> 9be6dd6a
     this.core = core;
     this.schema = schema;
     this.name = "Searcher@" + Integer.toHexString(hashCode()) + (name!=null ? " "+name : "");
     log.info("Opening " + this.name);
 
-<<<<<<< HEAD
-    SolrIndexReader.setSearcher(reader, this);
-
     // set up MultiFields
-    SolrIndexReader[] subReaders = reader.getLeafReaders();
+    AtomicReaderContext[] subReaders = ReaderUtil.leaves(getTopReaderContext());
+
     readerSubs = new ReaderUtil.Slice[subReaders.length];
     fieldSubs = new Fields[subReaders.length];
     deletedDocs = new Bits[subReaders.length];
 
     for (int i=0; i<subReaders.length; i++) {
-      SolrIndexReader subReader = subReaders[i];
-      readerSubs[i] = new ReaderUtil.Slice(subReader.getBase(), subReader.maxDoc(), i);
+      IndexReader subReader = subReaders[i].reader;
+      readerSubs[i] = new ReaderUtil.Slice(subReaders[i].docBaseInParent, subReader.maxDoc(), i);
       fieldSubs[i] = MultiFields.getFields(subReader); // hopefully segment level
       deletedDocs[i] = MultiFields.getDeletedDocs(subReader); // hopefully segment level
     }
     multiFields = new MultiFields(fieldSubs, readerSubs);
 
-=======
->>>>>>> 9be6dd6a
     if (r.directory() instanceof FSDirectory) {
       FSDirectory fsDirectory = (FSDirectory) r.directory();
       indexDir = fsDirectory.getDirectory().getAbsolutePath();
@@ -501,12 +491,13 @@
    * @return the first document number containing the term
    */
   public int getFirstMatch(Term t) throws IOException {
-    SolrIndexReader[] subReaders = getReader().getLeafReaders();
+    AtomicReaderContext[] subReaders = ReaderUtil.leaves(getTopReaderContext());
     for (int i=0; i<subReaders.length; i++) {
-      DocsEnum denum = MultiFields.getTermDocsEnum(subReaders[i], deletedDocs[i], t.field(), t.bytes());
+      IndexReader ir = subReaders[i].reader;
+      DocsEnum denum = ir.termDocsEnum(deletedDocs[i], t.field(), t.bytes());
       if (denum == null) continue;
       int id = denum.nextDoc();
-      if (id != DocIdSetIterator.NO_MORE_DOCS) return id + subReaders[i].getBase();
+      if (id != DocIdSetIterator.NO_MORE_DOCS) return id + subReaders[i].docBaseInParent;
     }
     return -1;
   }
