--- conflicted
+++ resolved
@@ -26,11 +26,7 @@
 import org.apache.lucene.index.Term;
 import org.apache.lucene.index.MultiFields;
 import org.apache.lucene.util.BytesRef;
-<<<<<<< HEAD
-import org.apache.lucene.store.RAMDirectory;
-=======
 import org.apache.lucene.store.Directory;
->>>>>>> 2ede77ba
 
 import java.io.IOException;
 import java.util.LinkedList;
@@ -39,40 +35,18 @@
  * This class tests PhrasePrefixQuery class.
  */
 public class TestPhrasePrefixQuery extends LuceneTestCase {
-<<<<<<< HEAD
-  public TestPhrasePrefixQuery(String name) {
-    super(name);
-  }
-=======
->>>>>>> 2ede77ba
   
   /**
      *
      */
   public void testPhrasePrefix() throws IOException {
-<<<<<<< HEAD
-    RAMDirectory indexStore = new RAMDirectory();
-    RandomIndexWriter writer = new RandomIndexWriter(newRandom(), indexStore);
-=======
     Directory indexStore = newDirectory();
     RandomIndexWriter writer = new RandomIndexWriter(random, indexStore);
->>>>>>> 2ede77ba
     Document doc1 = new Document();
     Document doc2 = new Document();
     Document doc3 = new Document();
     Document doc4 = new Document();
     Document doc5 = new Document();
-<<<<<<< HEAD
-    doc1.add(new Field("body", "blueberry pie", Field.Store.YES,
-        Field.Index.ANALYZED));
-    doc2.add(new Field("body", "blueberry strudel", Field.Store.YES,
-        Field.Index.ANALYZED));
-    doc3.add(new Field("body", "blueberry pizza", Field.Store.YES,
-        Field.Index.ANALYZED));
-    doc4.add(new Field("body", "blueberry chewing gum", Field.Store.YES,
-        Field.Index.ANALYZED));
-    doc5.add(new Field("body", "piccadilly circus", Field.Store.YES,
-=======
     doc1.add(newField("body", "blueberry pie", Field.Store.YES,
         Field.Index.ANALYZED));
     doc2.add(newField("body", "blueberry strudel", Field.Store.YES,
@@ -82,7 +56,6 @@
     doc4.add(newField("body", "blueberry chewing gum", Field.Store.YES,
         Field.Index.ANALYZED));
     doc5.add(newField("body", "piccadilly circus", Field.Store.YES,
->>>>>>> 2ede77ba
         Field.Index.ANALYZED));
     writer.addDocument(doc1);
     writer.addDocument(doc2);
