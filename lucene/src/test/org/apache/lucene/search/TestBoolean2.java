--- conflicted
+++ resolved
@@ -23,10 +23,6 @@
 import org.apache.lucene.analysis.MockAnalyzer;
 import org.apache.lucene.document.Document;
 import org.apache.lucene.document.Field;
-<<<<<<< HEAD
-import org.apache.lucene.index.IndexWriterConfig;
-=======
->>>>>>> 2ede77ba
 import org.apache.lucene.index.RandomIndexWriter;
 import org.apache.lucene.index.Term;
 import org.apache.lucene.index.IndexReader;
@@ -47,24 +43,6 @@
  * This also tests the scoring order of BooleanQuery.
  */
 public class TestBoolean2 extends LuceneTestCase {
-<<<<<<< HEAD
-  private IndexSearcher searcher;
-  private IndexSearcher bigSearcher;
-  private IndexReader reader;
-  private Random rnd;
-  private static int NUM_EXTRA_DOCS = 6000;
-
-  public static final String field = "field";
-  private Directory dir2;
-  private int mulFactor;
-
-  @Override
-  protected void setUp() throws Exception {
-    super.setUp();
-    rnd = newRandom();
-    RAMDirectory directory = new RAMDirectory();
-    RandomIndexWriter writer= new RandomIndexWriter(rnd, directory);
-=======
   private static IndexSearcher searcher;
   private static IndexSearcher bigSearcher;
   private static IndexReader reader;
@@ -79,7 +57,6 @@
   public static void beforeClass() throws Exception {
     directory = newDirectory();
     RandomIndexWriter writer= new RandomIndexWriter(random, directory);
->>>>>>> 2ede77ba
     for (int i = 0; i < docFields.length; i++) {
       Document doc = new Document();
       doc.add(newField(field, docFields[i], Field.Store.NO, Field.Index.ANALYZED));
@@ -95,27 +72,17 @@
     mulFactor = 1;
     int docCount = 0;
     do {
-<<<<<<< HEAD
-      final Directory copy = new RAMDirectory(dir2);
-      RandomIndexWriter w = new RandomIndexWriter(rnd, dir2);
-      w.addIndexes(new Directory[] {copy});
-=======
       final Directory copy = new MockDirectoryWrapper(random, new RAMDirectory(dir2));
       RandomIndexWriter w = new RandomIndexWriter(random, dir2);
       w.addIndexes(copy);
->>>>>>> 2ede77ba
       docCount = w.maxDoc();
       w.close();
       mulFactor *= 2;
     } while(docCount < 3000);
 
-<<<<<<< HEAD
-    RandomIndexWriter w = new RandomIndexWriter(rnd, dir2);
-=======
     RandomIndexWriter w = new RandomIndexWriter(random, dir2, 
         newIndexWriterConfig(TEST_VERSION_CURRENT, new MockAnalyzer())
         .setMaxBufferedDocs(_TestUtil.nextInt(random, 50, 1000)));
->>>>>>> 2ede77ba
     Document doc = new Document();
     doc.add(newField("field2", "xxx", Field.Store.NO, Field.Index.ANALYZED));
     for(int i=0;i<NUM_EXTRA_DOCS/2;i++) {
@@ -269,13 +236,8 @@
       // increase number of iterations for more complete testing
       int num = 50 * RANDOM_MULTIPLIER;
       for (int i=0; i<num; i++) {
-<<<<<<< HEAD
-        int level = rnd.nextInt(3);
-        q1 = randBoolQuery(new Random(rnd.nextLong()), rnd.nextBoolean(), level, field, vals, null);
-=======
         int level = random.nextInt(3);
         q1 = randBoolQuery(new Random(random.nextLong()), random.nextBoolean(), level, field, vals, null);
->>>>>>> 2ede77ba
         
         // Can't sort by relevance since floating point numbers may not quite
         // match up.
