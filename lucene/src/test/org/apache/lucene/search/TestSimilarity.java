--- conflicted
+++ resolved
@@ -20,13 +20,8 @@
 import org.apache.lucene.util.LuceneTestCase;
 import java.io.IOException;
 import java.util.Collection;
-import java.util.Random;
 
 import org.apache.lucene.index.IndexReader;
-<<<<<<< HEAD
-import org.apache.lucene.index.IndexWriterConfig;
-=======
->>>>>>> 2ede77ba
 import org.apache.lucene.index.RandomIndexWriter;
 import org.apache.lucene.index.Term;
 import org.apache.lucene.store.Directory;
@@ -64,16 +59,9 @@
   }
 
   public void testSimilarity() throws Exception {
-<<<<<<< HEAD
-    RAMDirectory store = new RAMDirectory();
-    Random random = newRandom();
-    RandomIndexWriter writer = new RandomIndexWriter(random, store, 
-        newIndexWriterConfig(random, TEST_VERSION_CURRENT, new MockAnalyzer())
-=======
     Directory store = newDirectory();
     RandomIndexWriter writer = new RandomIndexWriter(random, store, 
         newIndexWriterConfig( TEST_VERSION_CURRENT, new MockAnalyzer())
->>>>>>> 2ede77ba
         .setSimilarity(new SimpleSimilarity()));
     
     Document d1 = new Document();
