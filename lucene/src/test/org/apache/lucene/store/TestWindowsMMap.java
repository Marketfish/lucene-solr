package org.apache.lucene.store;

/**
 * Licensed to the Apache Software Foundation (ASF) under one or more
 * contributor license agreements.  See the NOTICE file distributed with
 * this work for additional information regarding copyright ownership.
 * The ASF licenses this file to You under the Apache License, Version 2.0
 * (the "License"); you may not use this file except in compliance with
 * the License.  You may obtain a copy of the License at
 *
 *     http://www.apache.org/licenses/LICENSE-2.0
 *
 * Unless required by applicable law or agreed to in writing, software
 * distributed under the License is distributed on an "AS IS" BASIS,
 * WITHOUT WARRANTIES OR CONDITIONS OF ANY KIND, either express or implied.
 * See the License for the specific language governing permissions and
 * limitations under the License.
 */

<<<<<<< HEAD
import java.util.Random;
=======
>>>>>>> 2ede77ba
import java.io.File;

import org.apache.lucene.util.LuceneTestCase;

import org.apache.lucene.analysis.MockAnalyzer;
import org.apache.lucene.document.Document;
import org.apache.lucene.document.Field;
import org.apache.lucene.index.IndexWriter;
import org.apache.lucene.index.IndexWriterConfig;
import org.apache.lucene.index.IndexWriterConfig.OpenMode;
import org.apache.lucene.search.IndexSearcher;

public class TestWindowsMMap extends LuceneTestCase {
  
  private final static String alphabet = "abcdefghijklmnopqrstuvwzyz";
  
  @Override
  public void setUp() throws Exception {
    super.setUp();
  }
  
  private String randomToken() {
    int tl = 1 + random.nextInt(7);
    StringBuilder sb = new StringBuilder();
    for(int cx = 0; cx < tl; cx ++) {
      int c = random.nextInt(25);
      sb.append(alphabet.substring(c, c+1));
    }
    return sb.toString();
  }
  
  private String randomField() {
    int fl = 1 + random.nextInt(3);
    StringBuilder fb = new StringBuilder();
    for(int fx = 0; fx < fl; fx ++) {
      fb.append(randomToken());
      fb.append(" ");
    }
    return fb.toString();
  }
  
  private final static String storePathname = 
    new File(TEMP_DIR,"testLuceneMmap").getAbsolutePath();

  public void testMmapIndex() throws Exception {
    // sometimes the directory is not cleaned by rmDir, because on Windows it
    // may take some time until the files are finally dereferenced. So clean the
    // directory up front, or otherwise new IndexWriter will fail.
    File dirPath = new File(storePathname);
    rmDir(dirPath);
    MMapDirectory dir = new MMapDirectory(dirPath, null);
    
    // plan to add a set of useful stopwords, consider changing some of the
    // interior filters.
    MockAnalyzer analyzer = new MockAnalyzer();
    // TODO: something about lock timeouts and leftover locks.
    IndexWriter writer = new IndexWriter(dir, new IndexWriterConfig(
        TEST_VERSION_CURRENT, analyzer)
        .setOpenMode(OpenMode.CREATE));
    writer.commit();
    IndexSearcher searcher = new IndexSearcher(dir, true);
    
    int num = 1000 * RANDOM_MULTIPLIER;
    for(int dx = 0; dx < num; dx ++) {
      String f = randomField();
      Document doc = new Document();
      doc.add(newField("data", f, Field.Store.YES, Field.Index.ANALYZED));	
      writer.addDocument(doc);
    }
    
    searcher.close();
    writer.close();
    rmDir(dirPath);
  }

  private void rmDir(File dir) {
    if (!dir.exists()) {
      return;
    }
    for (File file : dir.listFiles()) {
      file.delete();
    }
    dir.delete();
  }
}<|MERGE_RESOLUTION|>--- conflicted
+++ resolved
@@ -17,10 +17,6 @@
  * limitations under the License.
  */
 
-<<<<<<< HEAD
-import java.util.Random;
-=======
->>>>>>> 2ede77ba
 import java.io.File;
 
 import org.apache.lucene.util.LuceneTestCase;
