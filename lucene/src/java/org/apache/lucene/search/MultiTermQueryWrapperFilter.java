package org.apache.lucene.search;

/**
 * Licensed to the Apache Software Foundation (ASF) under one or more
 * contributor license agreements.  See the NOTICE file distributed with
 * this work for additional information regarding copyright ownership.
 * The ASF licenses this file to You under the Apache License, Version 2.0
 * (the "License"); you may not use this file except in compliance with
 * the License.  You may obtain a copy of the License at
 *
 *     http://www.apache.org/licenses/LICENSE-2.0
 *
 * Unless required by applicable law or agreed to in writing, software
 * distributed under the License is distributed on an "AS IS" BASIS,
 * WITHOUT WARRANTIES OR CONDITIONS OF ANY KIND, either express or implied.
 * See the License for the specific language governing permissions and
 * limitations under the License.
 */

import java.io.IOException;

import org.apache.lucene.index.IndexReader;
import org.apache.lucene.index.Fields;
import org.apache.lucene.index.Terms;
import org.apache.lucene.index.TermsEnum;
import org.apache.lucene.index.DocsEnum;
import org.apache.lucene.index.MultiFields;
import org.apache.lucene.util.OpenBitSet;
import org.apache.lucene.util.Bits;

/**
 * A wrapper for {@link MultiTermQuery}, that exposes its
 * functionality as a {@link Filter}.
 * <P>
 * <code>MultiTermQueryWrapperFilter</code> is not designed to
 * be used by itself. Normally you subclass it to provide a Filter
 * counterpart for a {@link MultiTermQuery} subclass.
 * <P>
 * For example, {@link TermRangeFilter} and {@link PrefixFilter} extend
 * <code>MultiTermQueryWrapperFilter</code>.
 * This class also provides the functionality behind
 * {@link MultiTermQuery#CONSTANT_SCORE_FILTER_REWRITE};
 * this is why it is not abstract.
 */
public class MultiTermQueryWrapperFilter<Q extends MultiTermQuery> extends Filter {
    
  protected final Q query;

  /**
   * Wrap a {@link MultiTermQuery} as a Filter.
   */
  protected MultiTermQueryWrapperFilter(Q query) {
      this.query = query;
  }
  
  @Override
  public String toString() {
    // query.toString should be ok for the filter, too, if the query boost is 1.0f
    return query.toString();
  }

  @Override
  public final boolean equals(final Object o) {
    if (o==this) return true;
    if (o==null) return false;
    if (this.getClass().equals(o.getClass())) {
      return this.query.equals( ((MultiTermQueryWrapperFilter)o).query );
    }
    return false;
  }

  @Override
  public final int hashCode() {
    return query.hashCode();
  }

  /** Returns the field name for this query */
  public final String getField() { return query.getField(); }
  
  /**
   * Expert: Return the number of unique terms visited during execution of the filter.
   * If there are many of them, you may consider using another filter type
   * or optimize your total term count in index.
   * <p>This method is not thread safe, be sure to only call it when no filter is running!
   * If you re-use the same filter instance for another
   * search, be sure to first reset the term counter
   * with {@link #clearTotalNumberOfTerms}.
   * @see #clearTotalNumberOfTerms
   */
  public int getTotalNumberOfTerms() {
    return query.getTotalNumberOfTerms();
  }
  
  /**
   * Expert: Resets the counting of unique terms.
   * Do this before executing the filter.
   * @see #getTotalNumberOfTerms
   */
  public void clearTotalNumberOfTerms() {
    query.clearTotalNumberOfTerms();
  }
  
  /**
   * Returns a DocIdSet with documents that should be permitted in search
   * results.
   */
  @Override
  public DocIdSet getDocIdSet(IndexReader reader) throws IOException {
    final Fields fields = MultiFields.getFields(reader);
    if (fields == null) {
      // reader has no fields
      return DocIdSet.EMPTY_DOCIDSET;
    }

    final Terms terms = fields.terms(query.field);
    if (terms == null) {
      // field does not exist
      return DocIdSet.EMPTY_DOCIDSET;
    }

<<<<<<< HEAD
    final TermsEnum termsEnum = query.getTermsEnum(reader);
=======
    final TermsEnum termsEnum = query.getTermsEnum(terms);
>>>>>>> 2ede77ba
    assert termsEnum != null;
    if (termsEnum.next() != null) {
      // fill into a OpenBitSet
      final OpenBitSet bitSet = new OpenBitSet(reader.maxDoc());
      int termCount = 0;
      final Bits delDocs = MultiFields.getDeletedDocs(reader);
      DocsEnum docsEnum = null;
      do {
        termCount++;
        // System.out.println("  iter termCount=" + termCount + " term=" +
        // enumerator.term().toBytesString());
        docsEnum = termsEnum.docs(delDocs, docsEnum);
        final DocsEnum.BulkReadResult result = docsEnum.getBulkResult();
        while (true) {
          final int count = docsEnum.read();
          if (count != 0) {
            final int[] docs = result.docs.ints;
            for (int i = 0; i < count; i++) {
              bitSet.set(docs[i]);
            }
          } else {
            break;
          }
        }
      } while (termsEnum.next() != null);
      // System.out.println("  done termCount=" + termCount);

      query.incTotalNumberOfTerms(termCount);
      return bitSet;
    } else {
      return DocIdSet.EMPTY_DOCIDSET;
    }
  }
}<|MERGE_RESOLUTION|>--- conflicted
+++ resolved
@@ -118,11 +118,7 @@
       return DocIdSet.EMPTY_DOCIDSET;
     }
 
-<<<<<<< HEAD
-    final TermsEnum termsEnum = query.getTermsEnum(reader);
-=======
     final TermsEnum termsEnum = query.getTermsEnum(terms);
->>>>>>> 2ede77ba
     assert termsEnum != null;
     if (termsEnum.next() != null) {
       // fill into a OpenBitSet
